--- conflicted
+++ resolved
@@ -5,33 +5,20 @@
   </PropertyGroup>
 
   <PropertyGroup>
-    <TargetFrameworks>net48;net6.0;net7.0;net8.0</TargetFrameworks>
+    <TargetFrameworks>net48;net6.0;net7.0;net8.0</TargetFrameworks>
     <IsPackable>false</IsPackable>
     <AssemblyName>Webserver.API.UnitTests</AssemblyName>
     <RootNamespace>Webserver.API.UnitTests</RootNamespace>
   </PropertyGroup>
 
   <ItemGroup>
-    <PackageReference Include="coverlet.collector" Version="3.2.0">
-      <PrivateAssets>all</PrivateAssets>
-      <IncludeAssets>runtime; build; native; contentfiles; analyzers</IncludeAssets>
+    <PackageReference Include="coverlet.collector" Version="3.2.0">
+      <PrivateAssets>all</PrivateAssets>
+      <IncludeAssets>runtime; build; native; contentfiles; analyzers</IncludeAssets>
     </PackageReference>
-    <PackageReference Include="Microsoft.SourceLink.GitHub" Version="1.1.1">
-      <PrivateAssets>all</PrivateAssets>
-      <IncludeAssets>runtime; build; native; contentfiles; analyzers</IncludeAssets>
-<<<<<<< HEAD
-    </PackageReference>
-    <PackageReference Include="MimeMapping" Version="1.0.1.50" />
-    <PackageReference Include="Moq" Version="4.18.4" />
-    <PackageReference Include="nunit" Version="3.13.3" />
-    <PackageReference Include="NUnit3TestAdapter" Version="4.3.1" />
-    <PackageReference Include="Microsoft.NET.Test.Sdk" Version="17.4.1" />
-    <PackageReference Include="RichardSzalay.MockHttp" Version="6.0.0" />
-    <PackageReference Include="System.Web.Http.Common" Version="4.0.20126.16343" />
-  </ItemGroup>
-
-
-=======
+    <PackageReference Include="Microsoft.SourceLink.GitHub" Version="1.1.1">
+      <PrivateAssets>all</PrivateAssets>
+      <IncludeAssets>runtime; build; native; contentfiles; analyzers</IncludeAssets>
     </PackageReference>
     <PackageReference Include="MimeMapping" Version="1.0.1.37" />
     <PackageReference Include="Moq" Version="4.20.70" />
@@ -43,20 +30,13 @@
   </ItemGroup>
 
 
->>>>>>> 799dc3e5
-  <ItemGroup>
-    <ProjectReference Include="..\..\src\Webserver.API\Webserver.API.csproj" />
+  <ItemGroup>
+    <ProjectReference Include="..\..\src\Webserver.API\Webserver.API.csproj" />
   </ItemGroup>
 
 
-  <ItemGroup>
-<<<<<<< HEAD
-    <PackageReference Update="Nerdbank.GitVersioning" Version="3.5.119" />
+  <ItemGroup>
+    <PackageReference Update="Nerdbank.GitVersioning" Version="3.6.133" />
   </ItemGroup>
 
-=======
-    <PackageReference Update="Nerdbank.GitVersioning" Version="3.6.133" />
-  </ItemGroup>
-
->>>>>>> 799dc3e5
 </Project>